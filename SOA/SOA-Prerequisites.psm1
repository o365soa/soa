#Requires -Version 5.1
#Requires -Modules @{ModuleName="PowerShellGet"; ModuleVersion="2.2.4"}

<#

    .SYNOPSIS
        Prerequisite validation/installation module for Microsoft Security Assessments

    .DESCRIPTION
        Contains installation cmdlet which must be run prior to a Microsoft
        proactive offering for any of the following security assessments:
        - Office 365 Security Optimization Assessment
        - Microsoft 365 Foundations: Workload Security Assessment
        - Security Optimization Assessment for Microsoft Defender

        The output of the script (JSON file) should be sent to the engineer who will be performing
        the assessment.

        ############################################################################
        # This script is not supported under any Microsoft standard support program or service. 
        # This script is provided AS IS without warranty of any kind. 
        # Microsoft further disclaims all implied warranties including, without limitation, any implied 
        # warranties of merchantability or of fitness for a particular purpose. The entire risk arising 
        # out of the use or performance of the sample script and documentation remains with you. In no
        # event shall Microsoft, its authors, or anyone else involved in the creation, production, or 
        # delivery of the scripts be liable for any damages whatsoever (including, without limitation, 
        # damages for loss of business profits, business interruption, loss of business information, 
        # or other pecuniary loss) arising out of the use of or inability to use the sample script or
        # documentation, even if Microsoft has been advised of the possibility of such damages.
        ############################################################################

#>

Function Get-IsAdministrator {
    <#
        Determine if the script is running in the context of an administrator or not
    #>

    $currentPrincipal = New-Object Security.Principal.WindowsPrincipal([Security.Principal.WindowsIdentity]::GetCurrent())
    Return $currentPrincipal.IsInRole([Security.Principal.WindowsBuiltInRole]::Administrator)
}

Function Exit-Script {
    Stop-Transcript
    
}

Function Get-PowerShellCount
{
    <#
        Returns count of PowerShell windows opened
    #>

    $Processes = Get-Process -Name PowerShell
    Return $Processes.Count
}

Function Write-Important {
    <#
    
        Writes IMPORTANT to screen - used at various points during execution
    
    #>
    Write-Host ""
    Write-Host "#############################################" -ForegroundColor Yellow
    Write-Host "#                 IMPORTANT                 #" -ForegroundColor Yellow
    Write-Host "#############################################" -ForegroundColor Yellow
    Write-Host ""
}

function New-TemporaryDirectory {
    <#
        Create a new temporary path for storing files
    #>
    $parent = [System.IO.Path]::GetTempPath()
    [string] $name = [System.Guid]::NewGuid()
    $r = New-Item -ItemType Directory -Path (Join-Path $parent $name)
    Return $r.FullName
}

function Get-SOADirectory
{
    <#
        Gets or creates the SOA directory in AppData
    #>

    $Directory = "$($env:LOCALAPPDATA)\Microsoft\SOA"

    If(Test-Path $Directory) 
    {
        Return $Directory
    }
    else 
    {
        mkdir $Directory | out-null
        Return $Directory
    }

}

function Get-InitialDomain {
    <#
        Used during connection tests for SPO and Teams
    #>
    
    # Get the default onmicrosoft domain. Because the SDK connection is still using a delegated call at this point, the application-based Graph function cannot be used
    $OrgData = (Invoke-MgGraphRequest GET "$GraphHost/v1.0/organization" -OutputType PSObject).Value
    return ($OrgData | Select-Object -ExpandProperty VerifiedDomains | Where-Object { $_.isInitial }).Name 

}

function Get-SharePointAdminUrl
{
    <#
    
        Used to determine what the SharePoint Admin URL is during connection tests
    
    #>
    Param (
        [string]$CloudEnvironment
    )

    # Custom domain provided for connecting to SPO admin endpoint
    if ($SPOAdminDomain) {
        $url = "https://" + $SPOAdminDomain
    }
    else {
        $tenantName = ((Get-InitialDomain) -split ".onmicrosoft")[0]
        
        switch ($CloudEnvironment) {
            "Commercial"   {$url = "https://" + $tenantName + "-admin.sharepoint.com";break}
            "USGovGCC"     {$url = "https://" + $tenantName + "-admin.sharepoint.com";break}
            "USGovGCCHigh" {$url = "https://" + $tenantName + "-admin.sharepoint.us";break}
            "USGovDoD"     {$url = "https://" + $tenantName + "-admin.dps.mil";break}
            "Germany"      {$url = "https://" + $tenantName + "-admin.sharepoint.de";break}
            "China"        {$url = "https://" + $tenantName + "-admin.sharepoint.cn"}
        }
    }
    return $url
}

Function Reset-SOAAppSecret {
    <#
    
        This function creates a new secret for the application when the app is retrieved using Invoke-MgGraphRequest from the Microsoft.Graph.Authentication module
    
    #>
    Param (
        $App,
        $Task
    )

    # Provision a short lived credential (48 hours)
    $Params = @{
        passwordCredential = @{
            displayName = "$Task on $(Get-Date -Format "dd-MMM-yyyy")"
            endDateTime = (Get-Date).ToUniversalTime().AddDays(2).ToString("o")
        }
    }
    $Response = Invoke-MgGraphRequest -Method POST -Uri "$GraphHost/v1.0/applications/$($App.Id)/addPassword" -body $Params

    Return $Response.SecretText
}
function Remove-SOAAppSecret {
    # Removes any client secrets associated with the application when the app is retrieved using Invoke-MgGraphRequest from the Microsoft.Graph.Authentication module
    param ()

    # Get application again from Entra to be sure it includes any added secrets
    $App = (Invoke-MgGraphRequest -Method GET -Uri "$GraphHost/v1.0/applications?`$filter=web/redirectUris/any(p:p eq 'https://security.optimization.assessment.local')&`$count=true" -Headers @{'ConsistencyLevel' = 'eventual'} -OutputType PSObject).Value

    $secrets = $App.passwordCredentials
    foreach ($secret in $secrets) {
        # Suppress errors in case a secret no longer exists
        try {
            Invoke-MgGraphRequest -Method POST -Uri "$GraphHost/v1.0/applications(appId=`'$($App.appId)`')/removePassword" -body (ConvertTo-Json -InputObject @{ 'keyId' = $secret.keyId }) #| Out-Null
        }
        catch {}
    }
}

Function Import-MSAL {
    <#
    
        Finds a suitable MSAL library from Graph SDK and uses that
        This prevents us having to ship the .dll's ourself.

    #>

    # Add support for the .Net Core version of the library.
    If ($PSEdition -eq 'Core'){
        $Folder = "Core"
    } Else {
        $Folder = "Desktop"
    }

    $MgAuthModule = Get-Module -Name "Microsoft.Graph.Authentication" -ListAvailable | Sort-Object Version -Descending | Select-Object -First 1
    $MSAL = Join-Path $MgAuthModule.ModuleBase "Dependencies\$($Folder)\Microsoft.Identity.Client.dll"

    # Load the MSAL library
    Write-Verbose "$(Get-Date) Loading module from $MSAL"
    Try {Add-Type -LiteralPath $MSAL | Out-Null} Catch {}
}

Function Get-MSALAccessToken {
    <#
    
        Fetch an Access Token using MSAL libraries
    
    #>
    Param(
        $TenantName,
        $ClientID,
        $Secret,
        $Resource,
        [Alias("O365EnvironmentName")][string]$CloudEnvironment
    )

    Import-MSAL

    switch ($CloudEnvironment) {
        "Commercial"   {$Authority = "https://login.microsoftonline.com/$TenantName";break}
        "USGovGCC"     {$Authority = "https://login.microsoftonline.com/$TenantName";break}
        "USGovGCCHigh" {$Authority = "https://login.microsoftonline.us/$TenantName";break}
        "USGovDoD"     {$Authority = "https://login.microsoftonline.us/$TenantName";break}
        "Germany"      {$Authority = "https://login.microsoftonline.de/$TenantName";break}
        "China"        {$Authority = "https://login.partner.microsoftonline.cn/$TenantName";break}
    }

    Write-Verbose "$(Get-Date) Get-MSALAccessToken function called from the pre-reqs module - Tenant: $TenantName ClientID: $ClientID Resource: $Resource SecretLength: $($Secret.Length) CloudEnvironment: $CloudEnvironment"

    $ccApp = [Microsoft.Identity.Client.ConfidentialClientApplicationBuilder]::Create($ClientID).WithClientSecret($Secret).WithAuthority($Authority).WithLegacyCacheCompatibility($false).Build()

    $Scopes = New-Object System.Collections.Generic.List[string]
    $Scopes.Add("$($Resource)/.default")

    $RetryDelay = 15
    $TokenAttempt = 1
    Do {
        Try {
            Write-Verbose "Attempt #$($TokenAttempt) to get an Access Token using MSAL for $($Resource)"
            $TokenAttempt++
            $token = $ccApp.AcquireTokenForClient($Scopes).ExecuteAsync().GetAwaiter().GetResult()
        }
        Catch {
            Write-Verbose "$(Get-Date) Failed to get a token using MSAL. Sleeping for $($RetryDelay) seconds and then trying again"
            Start-Sleep $RetryDelay
        }
    }
    While (!$token -And $TokenAttempt -lt 12)

    If ($token){Write-Verbose "$(Get-Date) Successfully got a token using MSAL for $($Resource)"}

    return $token
}

Function Set-EntraAppPermission {
    <#
    
        Sets the required permissions on the application
    
    #>
    Param(
        $App,
        $PerformConsent=$False,
        [string]$CloudEnvironment
    )

    Write-Host "$(Get-Date) Setting Microsoft Entra enterprise application permissions..."
    Write-Verbose "$(Get-Date) Set-EntraAppPermissions App: $($App.Id) Cloud: $CloudEnvironment"

    $RequiredResources = @()
    $PermissionSet = $False
    $ConsentPerformed = $False

    $Roles = Get-RequiredAppPermissions -CloudEnvironment $CloudEnvironment -HasMDELicense $MDELicensed -HasMDILicense $MDILicensed -HasATPP2License $ATPP2Licensed

    <#
    
        The following creates a Required Resources array. The array consists of RequiredResourceAccess objects.
        There is one RequiredResourceAccess object for every resource; for instance, Graph is a resource.
        In the RequiredResourceAccess object is an array of scopes that are required for that resource.
    
    #>
    
    foreach($ResourceRolesGrouping in ($Roles | Group-Object Resource)) {

        # Define the resource
        $Resource = @{}

        # Add the permissions
        ForEach($Role in $($ResourceRolesGrouping.Group)) {
            Write-Verbose "$(Get-Date) Set-EntraAppPermissions Add $($Role.Type) $($Role.Name) ($($Role.ID)) in $CloudEnvironment cloud"
            $ResourceAccess = @()
            $Perm = @{}
            $Perm.id = $Role.ID
            $Perm.type = $Role.Type
            $ResourceAccess += $Perm

            $Resource.resourceAccess += $ResourceAccess
        }
        $Resource.resourceAppId = $ResourceRolesGrouping.Name

        # Add to the list of required access
        $RequiredResources += $Resource

    }
    
    try {
        $Params = @{
            'requiredResourceAccess' = $RequiredResources
        }

        Invoke-MgGraphRequest -Method PATCH -Uri "$GraphHost/v1.0/applications/$($App.Id)" -Body ($Params | ConvertTo-Json -Depth 5)
        $PermissionSet = $True
    }
    catch {
        $PermissionSet = $False
    }

    if ($PermissionSet -eq $True) {
        Write-Host "$(Get-Date) Verifying new permissions applied (this may take up to 5 minutes)..."
        If($(Invoke-AppPermissionCheck -App $App -NewPermission) -eq $False)
        {    
            $PermissionSet = $False
        }
    }

    if ($PerformConsent -eq $True) {
        If((Invoke-Consent -App $App -CloudEnvironment $CloudEnvironment) -eq $True) {
            $ConsentPerformed = $True
        }
    }

    If($PermissionSet -eq $True -and $PerformConsent -eq $True -and $ConsentPerformed -eq $True) 
    {
        Return $True
    } 
    ElseIf ($PermissionSet -eq $True -and $PerformConsent -eq $False) 
    {
        Return $True
    } 
    Else
    {
        Return $False
    }

}

Function Invoke-AppPermissionCheck 
{
    <#
        Check the permissions are set correctly on the Entra application
    #>
    Param(
        $App,
        [Switch]$NewPermission
    )

    $Roles = Get-RequiredAppPermissions -CloudEnvironment $CloudEnvironment -HasMDELicense $MDELicensed -HasMDILicense $MDILicensed -HasATPP2License $ATPP2Licensed

    # In the event of a NewPermission, $MaxTime should be longer to prevent race conditions
    If($NewPermission)
    {
        $MaxTime = 300
    }
    else
    {
        $MaxTime = 20
    }

    # SleepTime is how long we sleep between checking the permissions
    $SleepTime = 10
    $Counter = 0

    Write-Verbose "$(Get-Date) Invoke-AppPermissionCheck; App ID $($App.AppId); Role Count $($Roles.Count)"

    While($Counter -lt $MaxTime)
    {
        $Provisioned = $True
        # Refresh roles from Entra
        $rCounter = 1
        $appId = $app.Id
        while ($rCounter -le 5) {
            try {
                Write-Verbose "$(Get-Date) Getting application from Entra (attempt #$rCounter)"
                $App = Invoke-MgGraphRequest -Method GET -Uri "$GraphHost/v1.0/applications/$appId" -ErrorAction Stop
                break
            }
            catch {
                Write-Verbose "$(Get-Date) Error getting application from Entra, retrying in 5 seconds"
                $rCounter++
                Start-Sleep -Seconds 5
            }
        }

        $Missing = @()

        # Go through each role this app should have, and check if this is in the RequiredResources field for the app
        ForEach($Role in $Roles) {

            $RequiredResources = @(($app.RequiredResourceAccess | Where-Object {$_.ResourceAppId -eq $Role.Resource}).ResourceAccess).Id

            If($RequiredResources -notcontains $Role.ID) {
                # Role is missing
                $Provisioned = $False
                $Missing += $Role.Name
            }
        }

        If($Provisioned -eq $True)
        {
            Write-Verbose "$(Get-Date) Invoke-AppPermissionCheck; App ID $($app.Id); Role Count $($Roles.Count) OK"
            Break
        } 
        Else 
        {
            Write-Verbose "$(Get-Date) Invoke-AppPermissionCheck; App ID $($app.Id); Missing roles: $($Missing -Join ";")"
            Start-Sleep $SleepTime
            $Counter += $SleepTime
            Write-Verbose "$(Get-Date) Invoke-AppPermissionCheck loop - waiting for permissions on Entra application - Counter $Counter maxTime $MaxTime Missing $($Missing -join ' ')"
        }

    }

    Return $Provisioned

}

function ConvertFrom-JWT {
    param ($token)
    # Perform decode from JWT
    $tokenPayload = $token.accesstoken.Split(".")[1].Replace('-', '+').Replace('_', '/')
    while ($tokenPayload.Length % 4) { $tokenPayload += "=" }
    $tokenByteArray = [System.Convert]::FromBase64String($tokenPayload)
    $tokenArray = [System.Text.Encoding]::ASCII.GetString($tokenByteArray)
    Write-Verbose "$(Get-Date) Invoke-AppTokenRolesCheck Token JWT $($tokenArray)"
    return ($tokenArray | ConvertFrom-Json)
}

Function Invoke-AppTokenRolesCheck {
    <#
    
        This function checks for the presence of the right roles in the token
        Consent may not have been completed without the right roles

    #>
    Param (
        $App,
        $Secret,
        $TenantDomain,
        [string]$CloudEnvironment
    )

    switch ($CloudEnvironment) {
        "Commercial"   {$GraphResource = "https://graph.microsoft.com/";break}
        "USGovGCC"     {$GraphResource = "https://graph.microsoft.com/";break}
        "USGovGCCHigh" {$GraphResource = "https://graph.microsoft.us/";break}
        "USGovDoD"     {$GraphResource = "https://dod-graph.microsoft.us/";break}
        "Germany"      {$GraphResource = "https://graph.microsoft.de/";break}
        "China"        {$GraphResource = "https://microsoftgraph.chinacloudapi.cn/"}
    }

    $Roles = Get-RequiredAppPermissions -CloudEnvironment $CloudEnvironment -HasMDELicense $MDELicensed -HasMDILicense $MDILicensed -HasATPP2License $ATPP2Licensed

    # For race conditions, we will wait $MaxTime seconds and Sleep interval of $SleepTime
    $MaxTime = 300
    $SleepTime = 10
    $Counter = 0
    
    # Check Graph endpoint
    While($Counter -lt $MaxTime)
    {
        $MissingRoles = @()
        Write-Verbose "$(Get-Date) Invoke-AppTokenRolesCheck Begin for Graph endpoint"
        # Obtain the token
        $Token = Get-MSALAccessToken -TenantName $tenantdomain -ClientID $App.AppId -Secret $Secret -Resource $GraphResource -CloudEnvironment $CloudEnvironment

        If($Null -ne $Token)
        {
            # Perform decode from JWT
            $tokobj = ConvertFrom-JWT -token $Token

            # Check the roles are in the token, only check Graph at this stage.
            ForEach($Role in ($Roles | Where-Object {$_.Resource -eq "00000003-0000-0000-c000-000000000000"})) {
                If($tokobj.Roles -notcontains $Role.Name) {
                    Write-Verbose "$(Get-Date) Invoke-AppTokenRolesCheck missing $($Role.Name)"
                    $MissingRoles += $Role
                }
            }
        }
        If($MissingRoles.Count -eq 0 -and $Null -ne $Token)
        {
            $GraphResult = $True
        }
        Else 
        {
            $GraphResult = $False
        }
    
        If($GraphResult -eq $True)
        {
            Break
        } 
        Else 
        {
            Start-Sleep $SleepTime
            $Counter += $SleepTime
            Write-Verbose "$(Get-Date) Invoke-AppTokenRolesCheck loop - Counter $Counter maxTime $MaxTime"
        }
    }

    if ($GraphResult) {
        $return = $true
    }
    else {$return = $false}
    
    return $return
}

Function Invoke-AppTokenRolesCheckV2 {
    <#
    
        This function checks for the presence of the right scopes on the
        Graph connection using the Get-MgContext SDK cmdlet.
        Consent may not have been completed without the right roles

    #>
    Param (
        [string]$CloudEnvironment
    )

    $Roles = Get-RequiredAppPermissions -CloudEnvironment $CloudEnvironment -HasMDELicense $MDELicensed -HasMDILicense $MDILicensed -HasATPP2License $ATPP2Licensed

    $ActiveScopes = (Get-MgContext).Scopes
    $MissingRoles = @()

    ForEach($Role in ($Roles | Where-Object {$_.Resource -eq "00000003-0000-0000-c000-000000000000"})) {
        If($ActiveScopes -notcontains $Role.Name) {
            Write-Verbose "$(Get-Date) Invoke-AppTokenRolesCheckV2 missing $($Role.Name)"
            $MissingRoles += $Role
        }
    }

    If($MissingRoles.Count -eq 0) {
        $return = $true
    } Else {
        $return = $false
    }
  
    return $return
}

Function Invoke-Consent {
    <#
    
        Perform consent for application
    
    #>
    Param (
        $App,
        [string]$CloudEnvironment
    )

    switch ($CloudEnvironment) {
        "Commercial"   {$AuthLocBase = "https://login.microsoftonline.com";break}
        "USGovGCC"     {$AuthLocBase = "https://login.microsoftonline.com";break}
        "USGovGCCHigh" {$AuthLocBase = "https://login.microsoftonline.us";break}
        "USGovDoD"     {$AuthLocBase = "https://login.microsoftonline.us";break}
        "Germany"      {$AuthLocBase = "https://login.microsoftonline.de";break}
        "China"        {$AuthLocBase = "https://login.partner.microsoftonline.cn"}
    }
    # Need to use the Application ID, not Object ID
    $Location = "$AuthLocBase/common/adminconsent?client_id=$($App.AppId)&state=12345&redirect_uri=https://o365soa.github.io/soa/"
    Write-Important
    Write-Host "In 10 seconds, a page in the default browser will load and ask you to grant consent to Microsoft Security Assessment."
    write-Host "You must sign in with an account that has Global Administrator or Privileged Role Administrator role."
    Write-Host "After granting consent, a green OK message will appear; you can then close the browser page."
    Write-Host ""
    Write-Host "For more information about this consent, go to https://github.com/o365soa/soa."
    Write-Host ""
    Write-Host "If you use single sign-in (SSO) and you are not signed in with an account that has permission to grant consent,"
    Write-Host "you will need to copy the link and paste it in an private browser session."
    Write-Host ""
    Write-Host $Location
    Write-Host ""
    Write-Host "(If the browser window does not open in 10 seconds, copy it and paste it in a browser tab.)"
    Write-Host ""
    Start-Sleep 10
    Start-Process $Location

    While($(Read-Host -Prompt "Type 'yes' when you have completed consent") -ne "yes") {}

    Return $True
}

Function Install-EntraApp {
    <#

        Installs the Entra enterprise application used for accessing Graph and Dynamics
    
    #>
    Param(
        [string]$CloudEnvironment
    )

    # Create the Entra application
    Write-Verbose "$(Get-Date) Install-EntraApp Installing App"
    $Params = @{
        'displayName' = 'Microsoft Security Assessment'
        'SignInAudience' = 'AzureADMyOrg'
        'web' = @{
            'redirectUris' = @("https://security.optimization.assessment.local","https://o365soa.github.io/soa/")
        }
        'publicClient' = @{
            'redirectUris' = @("https://login.microsoftonline.com/common/oauth2/nativeclient")
        }
    }

    $EntraApp = Invoke-MgGraphRequest -Method POST -Uri "$GraphHost/v1.0/applications" -Body $Params

    # Set up the correct permissions
    Set-EntraAppPermission -App $EntraApp -PerformConsent:$True -CloudEnvironment $CloudEnvironment

    # Add service principal (enterprise app) as owner of its app registration
    $appSp = Invoke-MgGraphRequest -Method GET -Uri "$GraphHost/v1.0/servicePrincipals(appId=`'$($EntraApp.AppId)`')" -OutputType PSObject
    $Params = @{
        '@odata.id' = "https://graph.microsoft.com/v1.0/directoryObjects/$($appSp.Id)"
    }
    Invoke-MgGraphRequest -Method POST -Uri "$GraphHost/v1.0/applications(appId=`'$($EntraApp.AppId)`')/owners/`$ref" -body $Params

    # Return the newly created application
    Return (Invoke-MgGraphRequest -Method GET -Uri "$GraphHost/v1.0/applications/$($EntraApp.Id)")
    
}

Function Get-ModuleStatus {
    <#
    
        Determines the status of the module specified by ModuleName
    
    #>
    Param (
        [String]$ModuleName,
        [Switch]$ConflictModule
    )

    Write-Host "$(Get-Date) Checking module $($ModuleName)"

    # Set variables used
    $MultipleFound = $False
    $Installed = $False

    $InstalledModule = @(Get-Module -Name $ModuleName -ListAvailable)

    ForEach($M in $InstalledModule)
    {
        Write-Verbose "$(Get-Date) Get-ModuleStatus $ModuleName Version $($M.Version.ToString()) Path $($M.Path)"
    }

    $modulePaths = @()
    foreach ($m in ($InstalledModule | Sort-Object Version -Desc)) {
        $modulePaths += $m.Path.Substring(0,$m.Path.LastIndexOf('\'))
    }

    If($InstalledModule.Count -gt 1) {
        # More than one module, flag this
        $MultipleFound = $True
        $Installed = $True

        # Use the latest for comparisons
        $InstalledModule = ($InstalledModule | Sort-Object Version -Desc)[0]
    } ElseIf($InstalledModule.Count -eq 1) {
        # Only one installed
        $Installed = $True
    }

    $PSGalleryModule = @(Find-Module $ModuleName -ErrorAction:SilentlyContinue)

    If($PSGalleryModule.Count -eq 1) {
        [version]$GalleryVersion = $PSGalleryModule.Version
        If($GalleryVersion -gt $InstalledModule.Version) {
            $NewerAvailable = $true
        } Else {
            $NewerAvailable = $false
        }
    }

    Write-Verbose "$(Get-Date) Get-ModuleStatus $ModuleName Verdict Installed $($Installed) InstalledV $($InstalledModule.Version) GalleryV $($GalleryVersion) Multiple $($Multiple) NewerAvailable $($NewerAvailable)"

    Return New-Object -TypeName PSObject -Property @{
        Module=$ModuleName
        InstalledVersion=$InstalledModule.Version
        GalleryVersion=$GalleryVersion
        Installed=$Installed
        Conflict=$(If($Installed -and $ConflictModule) { $True } Else { $False })
        Multiple=$MultipleFound
        Path=$modulePaths
        NewerAvailable=$NewerAvailable
    }
  
}

Function Uninstall-OldModules {
    <#
    
        Removes old versions of a module

    #>
    Param(
        $Module
    )

    $Modules = (Get-Module $Module -ListAvailable | Sort-Object Version -Descending)
    $Latest = $Modules[0]

    If($Modules.Count -gt 1) {
        ForEach($Module in $Modules) {
            If($Module.Version -ne $Latest.Version) {
                # Not the latest version, remove it.
                Write-Host "$(Get-Date) Uninstalling $($Module.Name) Version $($Module.Version)"
                Try {
                    Uninstall-Module $Module.Name -RequiredVersion $($Module.Version) -ErrorAction:Stop
                } Catch {
                    # Some code needs to be placed here to catch possible error.
                }
                
            }
        }
    }
}

Function Remove-FromPSModulePath {
    <#
    
        Remove from PSModulePath

        This module removes paths from the PSModulePath. It can be used to 'uninstall' the manual installation
        of the SharePoint module, for instance.

    #>
    Param(
        $Folder
    )

    $PathArray = (Get-ChildItem Env:PSModulePath).Value.Split(";")

    If($PathArray -Contains $Folder) {
        Write-Host "$(Get-Date) Removing $Folder from PSModulePath"
        $NewPathArray = $PathArray | Where-Object {$_ -ne $Folder}
        Set-Item Env:PSModulePath -Value ($NewPathArray -Join ";")
        Return $True
    } Else {
        Write-Error "Attempted to remove $Folder from PSModulePath, however, there is no entry. PSModulePath is $((Get-ChildItem Env:PSModulePath).Value)"
        Return $False
    }

}

Function Get-PSModulePath {
    <#
    
    Gets PSModulePath using a like condition.
    This is used for determining if a module is manually installed, and can be used for removing that manual installation.

    #>
    Param (
        $LikeCondition
    )

    $PathArray = (Get-ChildItem Env:PSModulePath).Value.Split(";")
    $Return = @($PathArray | Where-Object {$_ -like $LikeCondition})

    Return $Return

}

function Get-LicenseStatus {
    param ($LicenseType)
    switch ($LicenseType) {
        ATPP2 {
            # SKUs that start with strings include MDO P2 (for collecting MDO incidents)
            $targetSkus = @('ENTERPRISEPREMIUM','SPE_E5','SPE_F5','M365EDU_A5','IDENTITY_THREAT_PROTECTION','THREAT_INTELLIGENCE','M365_SECURITY_COMPLIANCE','Microsoft_365 G5_Security','M365_G5',"Microsoft_365_E5")
        }
        MDE {
            # SKUs that start with strings include MDE to be able to use its advanced hunting API
            $targetSkus = @('DEFENDER_ENDPOINT','IDENTITY','M365_G3_R','M365_G5_GCC','M365_S','M365EDU_A3_STUD','M365EDU_A3_F''M365EDU_A5_STUD','M365EDU_A5_F','MDATP','Microsoft 365 A3 Suite','Microsoft_365_E','Microsoft_D','Microsoft_Teams_Rooms_Pro_F','Microsoft_Teams_Rooms_Pro_G','O365_w/o Teams Bundle_M','O365_w/o_Teams_Bundle_M','SPE_','WIN_','WIN10_ENT_A5','WIN10_VDA_E5','WINE5_G')
        }
        MDI {
            # SKUs that start with strings include MDI
            $targetSkus = @('EMSPREMIUM','SPE_E5','SPE_F5','M365EDU_A5','IDENTITY_THREAT_PROTECTION','M365_SECURITY_COMPLIANCE','M365_G5','Microsoft_365_E5','ATA')
        }
        AADP2 {
            $targetSkus = @('AAD_PREMIUM_P2','DEVELOPERPACK_E5','EMSPREMIUM','IDENTITY_THREAT_PROTECTION','M365_G5','M365_SEC','M365EDU_A5','Microsoft_365_E5','SPE_E5','SPE_F5')
        }
        Teams {
            $resources = (Get-Content -Path (Join-Path -Path $MyInvocation.MyCommand.Module.ModuleBase -ChildPath resources.json) | ConvertFrom-Json)
            $defaultSkus = $resources.Sku.Teams.Default 
            $customSkus = $resources.Sku.Teams.Custom
            $targetSkus = $defaultSkus + $customSkus
        }
        default {
            Write-Error -Message "$(Get-Date) Invalid license type specified"
            return $false
        }
    }
    
    $subscribedSku = Invoke-MgGraphRequest -Method GET -Uri "$GraphHost/v1.0/subscribedSkus" -OutputType PSObject
<<<<<<< HEAD
    if ($LicenseType -eq "Teams") {
        # Teams licence check is handled differently because it needs to be an exact match
        foreach ($tSku in $targetSkus) {
            foreach ($sku in $subscribedSku.value) {
                if ($sku.prepaidUnits.enabled -gt 0 -or $sku.prepaidUnits.warning -gt 0 -and $sku.skuPartNumber -eq $tSku) {
                    Write-Verbose "$(Get-Date) Get-LicenseStatus $LicenseType`: True "
                    return $true
                }
            }
        }
    } else {
        foreach ($tSku in $targetSkus) {
            foreach ($sku in $subscribedSku.value) {
                if ($sku.prepaidUnits.enabled -gt 0 -or $sku.prepaidUnits.warning -gt 0 -and $sku.skuPartNumber -match $tSku) {
                    Write-Verbose "$(Get-Date) Get-LicenseStatus $LicenseType`: True "
                    return $true
                }
=======
    foreach ($tSku in $targetSkus) {
        foreach ($sku in $subscribedSku.value) {
            if ($sku.prepaidUnits.enabled -gt 0 -or $sku.prepaidUnits.warning -gt 0 -and $sku.skuPartNumber -match $tSku) {
                Write-Verbose "$(Get-Date) Get-LicenseStatus $LicenseType`: True "
                return $true
>>>>>>> 2f608d60
            }
        }
    }
    Write-Verbose "$(Get-Date) Get-LicenseStatus $LicenseType`: False "
    return $false
}

Function Install-ModuleFromGallery {
    <#
    
        Updates module from PSGallery
    
    #>
    Param(
        $Module,
        [Switch]$Update
    )

    # Install the module from PSGallery specifying Force
    # AllowClobber allows Teams module to be installed when SfBO module is installed/loaded
    if (Get-IsAdministrator) {
        $Scope = "AllUsers"
    }
    else {
        $Scope = "CurrentUser"
    }

    Install-Module $Module -Force -Scope:$Scope -AllowClobber

    If($Update) {
        # Remove old versions of the module
        Uninstall-OldModules -Module $Module
    }
}

Function Install-ADDSModule {
    <#
    
        Installs the on-prem Active Directory module based on the detected OS version
    
    #>

    if (Get-IsAdministrator) {
        $ComputerInfo = Get-ComputerInfo

        If($ComputerInfo) {
            Write-Verbose "Computer type: $($ComputerInfo.WindowsInstallationType)"
            Write-Verbose "OS Build: $($ComputerInfo.OsBuildNumber)"
            If ($ComputerInfo.WindowsInstallationType -eq "Server") {
                Write-Verbose "Server OS detected, using 'Add-WindowsFeature'"
                Try {
                    Add-WindowsFeature -Name RSAT-AD-PowerShell -IncludeAllSubFeature | Out-Null
                } Catch {
                    Write-Error "$(Get-Date) Could not install ActiveDirectory module"
                }
            }
            ElseIf ($ComputerInfo.WindowsInstallationType -eq "Client" -And $ComputerInfo.OsBuildNumber -ge 17763) {
                Write-Verbose "Windows 10 version 1809 or later detected, using 'Add-WindowsCapability'"
                Try {
                    Add-WindowsCapability -Online -Name "Rsat.ActiveDirectory.DS-LDS.Tools~~~~0.0.1.0" | Out-Null
                } Catch {
                    Write-Error "$(Get-Date) Could not install ActiveDirectory module. Is -UseProxy needed? If configured for WSUS, you will need to deploy the module from there."
                }
            }
            ElseIf ($ComputerInfo.WindowsInstallationType -eq "Client") {
                Write-Verbose "Windows 10 version 1803 or earlier detected, using 'Enable-WindowsOptionalFeature'"
                Try {
                    Enable-WindowsOptionalFeature -Online -FeatureName RSATClient-Roles-AD-Powershell | Out-Null
                } Catch {
                    Write-Error "$(Get-Date) Could not install ActiveDirectory module. Is -UseProxy needed? If configured for WSUS, you will need to deploy the module from there or install from https://www.microsoft.com/en-us/download/details.aspx?id=45520."
                }
            }
            Else {
                Write-Error "Error detecting the OS type while installing Active Directory module."
            }
        }
    }
    else {
        Exit-Script
        throw "$(Get-Date) You must be running PowerShell as an administrator in order to install the Active Directory module."
    }
}

Function Invoke-ModuleFix {
    <#

        Attempts to fix modules if $Remediate flag is specified
    
    #>
    Param($Modules)

    $OutdatedModules = $Modules | Where-Object {$null -ne $_.InstalledVersion -and $_.NewerAvailable -eq $true -and $_.Conflict -ne $True}
    # Administrator needed to remove modules in other profiles
    if ($RemoveMultipleModuleVersions) {
        if (Get-IsAdministrator) {
        $DupeModules = $Modules | Where-Object {$_.Multiple -eq $True}
        }
        else {
            Exit-Script
            throw "Start PowerShell as an administrator to be able to uninstall multiple versions of modules."
            return $False
        } 
    }
    $MissingGalleryModules = $Modules | Where-Object {$null -eq $_.InstalledVersion -and $null -ne $_.GalleryVersion }
    $ConflictModules = $Modules | Where-Object {$_.Conflict -eq $True}
    $MissingNonGalleryModules = $Modules | Where-Object {$null -eq $_.InstalledVersion -and $null -eq $_.GalleryVersion}

    # Determine status of PSGallery repository
    $PSGallery = Get-PSRepository -Name "PSGallery"
    If($PSGallery) {
        If($PSGallery.InstallationPolicy -eq "Untrusted") {
            # Untrusted PSGallery, set to trust
            Write-Host "$(Get-Date) Trusting PSGallery for remediation activities"
            Try {
                Set-PSRepository -Name "PSGallery" -InstallationPolicy Trusted -ErrorAction Stop
            } Catch {
                Exit-Script
                throw "$(Get-Date) Unable to set PSGallery as trusted"
                
            }
        }
    } Else {
        Exit-Script
        throw "PSGallery is not present on this host, so modules cannot be installed."
        
    }

    # Conflict modules, need to be removed
    ForEach($ConflictModule in $ConflictModules) {
        Write-Host "$(Get-Date) Removing conflicting module $($ConflictModule.Module)"
        Uninstall-Module -Name $($ConflictModule.Module) -Force
    }

    # Out of date modules
    ForEach($OutdatedModule in $OutdatedModules) {
        Write-Host "$(Get-Date) Installing version $($OutdatedModule.GalleryVersion) of $($OutdatedModule.Module) (highest installed version is $($OutdatedModule.InstalledVersion))"
        if ($RemoveMultipleModuleVersions) {
            Install-ModuleFromGallery -Module $($OutdatedModule.Module) -Update
        }
        else {
            Install-ModuleFromGallery -Module $($OutdatedModule.Module)
        }
    }

    # Missing gallery modules
    ForEach($MissingGalleryModule in $MissingGalleryModules) {
        Write-Host "$(Get-Date) Installing $($MissingGalleryModule.Module)"
        Install-ModuleFromGallery -Module $($MissingGalleryModule.Module)
    }

    # Dupe modules
    ForEach($DupeModule in $DupeModules) {
        Write-Host "$(Get-Date) Removing older versions of modules for $($DupeModule.Module)"
        Uninstall-OldModules -Module $($DupeModule.Module)
    }

    # Missing modules which are not available from gallery
    ForEach($MissingNonGalleryModule in $MissingNonGalleryModules) {
        Write-Host "$(Get-Date) Installing $($MissingNonGalleryModule.Module)"

        Switch ($MissingNonGalleryModule.Module) {
            "ActiveDirectory" {
                Write-Verbose "$(Get-Date) Installing on-premises Active Directory module"
                Install-ADDSModule
            }
        }
    }
}

Function Get-ManualModules
{
    <#
    
    Determines if there are any manual module installs as opposed to PowerShell Gallery installs
    
    #>
    Param(
        [Switch]$Remediate
    )

    $Return = @()

    $ModuleChecks = @("SharePoint Online Management Shell")

    ForEach($ModuleCheck in $ModuleChecks)
    {
        $RemediateSuccess = $False

        $Result = Get-PSModulePath -LikeCondition "*$($ModuleCheck)*"

        If($Remediate) 
        {
            ForEach ($r in $Result)
            {
                $RemediateSuccess = Remove-FromPSModulePath -Folder $r
            }
        }

        If($Result.Count -gt 0 -and $RemediateSuccess -eq $False) {
            $Return += $ModuleCheck
        }
    }

    Return $Return

}

Function Invoke-SOAModuleCheck {
    param (
        [string]$CloudEnvironment
    )
    $RequiredModules = @()
    
    # Conflict modules are modules which their presence causes issues
    $ConflictModules = @()

    # Bypass checks
    If($Bypass -notcontains "SPO") { $RequiredModules += "Microsoft.Online.SharePoint.PowerShell" }
    If($Bypass -notcontains "Teams") {$RequiredModules += "MicrosoftTeams"}
    If (($Bypass -notcontains "EXO" -or $Bypass -notcontains "SCC")) {$RequiredModules += "ExchangeOnlineManagement"}
    If ($Bypass -notcontains "PP") {
        if ($CloudEnvironment -eq "Germany") {
            Write-Host "$(Get-Date) Skipping Power Apps module because Power Platform isn't supported in Germany cloud..."
        }
        else {
            $RequiredModules += "Microsoft.PowerApps.Administration.PowerShell"
        }
    }
    If($Bypass -notcontains "Graph") {
        $RequiredModules += "Microsoft.Graph.Authentication"
    }
    If($Bypass -notcontains "ActiveDirectory") { $RequiredModules += "ActiveDirectory" }

    $ModuleCheckResult = @()

    ForEach($m in $RequiredModules) {
        $ModuleCheckResult += (Get-ModuleStatus -ModuleName $m)
    }

    ForEach($m in $ConflictModules) {
        $MInfo = (Get-ModuleStatus -ModuleName $m -ConflictModule)
        If($MInfo.Installed -eq $True) {
            $ModuleCheckResult += $MInfo
        }
    }

    Return $ModuleCheckResult
}

function Import-PSModule {
    param (
        $ModuleName,
        [switch]$Implicit
        )

    if ($Implicit -eq $false) {
        $highestVersion = (Get-Module -Name $ModuleName -ListAvailable | Sort-Object -Property Version -Descending | Select-Object -First 1).Version.ToString()
        # Multiple loaded versions are listed in reverse order of precedence
        $loadedModule = Get-Module -Name $ModuleName | Select-Object -Last 1
        if ($loadedModule -and $loadedModule.Version.ToString() -ne $highestVersion) {
            # Unload module if the highest version isn't loaded or not highest precedence
            Write-Verbose -Message "Version $($loadedModule.Version.ToString()) of $ModuleName is loaded, but the highest installed version is $highestVersion. The module will be unloaded and the highest version loaded."
            Remove-Module -Name $ModuleName
        }
        if ($ModuleName -eq 'Microsoft.PowerApps.Administration.PowerShell') {
            # Explicitly load its auth module using SilentlyContinue to suppress warnings due to Recover-* being an unapproved verb in the Auth module
            $PAPath = (Get-Module -Name $ModuleName -ListAvailable | Sort-Object Version -Descending | Select-Object -First 1).ModuleBase
            Import-Module (Join-Path -Path $PAPath "Microsoft.PowerApps.AuthModule.psm1") -WarningAction:SilentlyContinue -Force
        }
        Import-Module -Name $ModuleName -RequiredVersion $highestVersion -ErrorVariable loadError -Force -WarningAction SilentlyContinue
        if ($loadError) {
            Write-Error -Message "Error loading module $ModuleName."
        }

        # Check that Graph modules have dependant module (Authentication) loaded with the same version and throw an error if they are not the same version. Only check for non-Auth modules since they will have a RequiredModules statement in the manifest to load the Auth module
        if ($ModuleName -like 'Microsoft.Graph.*' -and $ModuleName -ne 'Microsoft.Graph.Authentication'){            
            $GraphModule = Get-Module -Name $ModuleName | Sort-Object Version -Descending
            $AuthModule = Get-Module -Name 'Microsoft.Graph.Authentication' | Sort-Object Version -Descending

            If (($GraphModule).Version -ne ($AuthModule).Version) {
                Write-Error "The version for loaded modules $ModuleName ($($GraphModule.Version.ToString())) and Microsoft.Graph.Authentication ($($AuthModule.Version.ToString())) are not matching and will cause calls to Microsoft Graph to fail. Run `"Install-SOAPrerequisites -ModulesOnly`" to ensure the latest version of all required Microsoft.Graph modules is installed. If the latest version is installed, open a new PowerShell window."
                Exit-Script
            }
        }
    }
}
Function Test-Connections {
    Param(
        $RPSProxySetting,
        [string]$CloudEnvironment
    )

    $Connections = @()

    Write-Host "$(Get-Date) Testing connections..."
    #$userUPN = Read-Host -Prompt "What is the UPN of the admin account that you will be signing in with for connection validation and with sufficient privileges to register the Microsoft Entra enterprise application"

    <#
    
        Graph PowerShell SDK

    #>
    $connectToGraph = $false
    $Connect = $False; $ConnectError = $Null; $Command = $False; $CommandError = $Null
    # Teams and SPO connections are dependent on Graph connection to determine Teams service plans and to get initial domain
    if ($Bypass -notcontains 'Teams' -or $Bypass -notcontains 'SPO' ) {
        if ($Bypass -contains 'Graph') {
            Write-Warning -Message "Even though Graph is bypassed, Teams and/or SPO are not bypassed and require Graph. Therefore, the Graph connection will still occur."
            $connectToGraph = $true
        }
    }
    if ($Bypass -notcontains 'Graph') {
        $connectToGraph = $true
    }
    if ($connectToGraph -eq $true) {
        Import-PSModule -ModuleName Microsoft.Graph.Authentication -Implicit $UseImplicitLoading
        switch ($CloudEnvironment) {
            "Commercial"   {$cloud = 'Global'}
            "USGovGCC"     {$cloud = 'Global'}
            "USGovGCCHigh" {$cloud = 'USGov'}
            "USGovDoD"     {$cloud = 'USGovDoD'}
            "Germany"      {$cloud = 'Germany'}
            "China"        {$cloud = 'China'}
        }
        $ConnContext = (Get-MgContext).Scopes
        if ($ConnContext -notcontains 'Application.ReadWrite.All' -or ($ConnContext -notcontains 'Organization.Read.All' -and $ConnContext -notcontains 'Directory.Read.All')) {
            Write-Host "$(Get-Date) Connecting to Microsoft Graph with delegated authentication..."
            if ($null -ne (Get-MgContext)){Disconnect-MgGraph | Out-Null}
            $connCount = 0
            $connLimit = 5
            do {
                try {
                    $connCount++
                    Write-Verbose "$(Get-Date) Graph Delegated connection attempt #$connCount"
                    # User.Read is sufficient for using the organization API to get the domain for the Teams/SPO connections
                    # Using Organization.Read.All because that is the least-common scope for getting licenses in the app check
                    Connect-MgGraph -Scopes 'Application.ReadWrite.All','Organization.Read.All' -Environment $cloud -ContextScope "Process" -NoWelcome -ErrorVariable ConnectError | Out-Null
                }
                catch {
                    Write-Verbose $_
                    Start-Sleep 1
                }
            }
            until ($null -ne (Get-MgContext) -or $connCount -eq $connLimit)
            if ($null -eq (Get-MgContext)) {
                Write-Error -Message "Unable to connect to Graph. Skipping dependent connection tests."
                $Connect = $False
            }
            else {
                $Connect = $True
                $GraphSDKConnected = $true
            }
            if ($Connect -eq $true) {
                $org = (Invoke-MgGraphRequest -Method GET -Uri "$GraphHost/v1.0/organization" -OutputType PSObject -ErrorAction SilentlyContinue -ErrorVariable CommandError).Value
                if ($org.id) {$Command = $true} else {$Command = $false}
            }
        }

        $Connections += New-Object -TypeName PSObject -Property @{
            Name="GraphSDK"
            Connected=$Connect
            ConnectErrors=$ConnectError
            TestCommand=$Command
            TestCommandErrors=$CommandError
        }
    }


    <#
    
        SCC
    
    #>
    if ($Bypass -notcontains 'SCC' -or $Bypass -notcontains 'EXO') {
        Import-PSModule -ModuleName ExchangeOnlineManagement -Implicit $UseImplicitLoading
    }

    If($Bypass -notcontains "SCC") {
        # Reset vars
        $Connect = $False; $ConnectError = $Null; $Command = $False; $CommandError = $Null

        Write-Host "$(Get-Date) Connecting to SCC..."
        Get-ConnectionInformation | Where-Object {$_.ConnectionUri -like "*protection.o*" -or $_.ConnectionUri -like "*protection.partner.o*"} | ForEach-Object {Disconnect-ExchangeOnline -ConnectionId $_.ConnectionId -Confirm:$false}
        switch ($CloudEnvironment) {
            "Commercial"   {ExchangeOnlineManagement\Connect-IPPSSession -WarningAction:SilentlyContinue -ErrorVariable:ConnectErrors -PSSessionOption $RPSProxySetting -ShowBanner:$False | Out-Null;break}
            "USGovGCC"   {ExchangeOnlineManagement\Connect-IPPSSession -WarningAction:SilentlyContinue -ErrorVariable:ConnectErrors -PSSessionOption $RPSProxySetting -ShowBanner:$False | Out-Null;break}
            "USGovGCCHigh" {ExchangeOnlineManagement\Connect-IPPSSession -WarningAction:SilentlyContinue -ErrorVariable:ConnectErrors -PSSessionOption $RPSProxySetting -ConnectionUri https://ps.compliance.protection.office365.us/PowerShell-LiveID -AzureADAuthorizationEndPointUri https://login.microsoftonline.us/common -ShowBanner:$False | Out-Null;break}
            "USGovDoD"     {ExchangeOnlineManagement\Connect-IPPSSession -WarningAction:SilentlyContinue -ErrorVariable:ConnectErrors -PSSessionOption $RPSProxySetting -ConnectionUri https://l5.ps.compliance.protection.office365.us/PowerShell-LiveID -AzureADAuthorizationEndPointUri https://login.microsoftonline.us/common -ShowBanner:$False | Out-Null;break}
            "Germany"      {ExchangeOnlineManagement\Connect-IPPSSession -WarningAction:SilentlyContinue -ErrorVariable:ConnectErrors -PSSessionOption $RPSProxySetting -ConnectionUri https://ps.compliance.protection.outlook.de/PowerShell-LiveID -AzureADAuthorizationEndPointUri https://login.microsoftonline.de/common -ShowBanner:$False | Out-Null;break}
            "China"        {ExchangeOnlineManagement\Connect-IPPSSession -WarningAction:SilentlyContinue -ErrorVariable:ConnectErrors -PSSessionOption $RPSProxySetting -ConnectionUri https://ps.compliance.protection.partner.outlook.cn/PowerShell-LiveID -AzureADAuthorizationEndPointUri https://login.partner.microsoftonline.cn/common -ShowBanner:$False | Out-Null}
        }

        If((Get-ConnectionInformation | Where-Object {$_.ConnectionUri -like "*protection.o*" -or $_.ConnectionUri -like "*protection.partner.o*"}).State -eq "Connected") { $Connect = $True } Else { $Connect = $False }

        # Has test command been imported. Not actually running it
        # Cmdlet available to any user
        if (Get-Command Get-Recipient) {
        # Cmdlet available to admins
        #If(Get-Command "Get-ProtectionAlert") {
            $Command = $True
        } Else {
            $Command = $False
        }

        $Connections += New-Object -TypeName PSObject -Property @{
            Name="SCC"
            Connected=$Connect
            ConnectErrors=$ConnectError
            TestCommand=$Command
            TestCommandErrors=$CommandError
        }
    }

    <#
    
        Exchange
    
    #>
    If($Bypass -notcontains "EXO") {
        # Reset vars
        $Connect = $False; $ConnectError = $Null; $Command = $False; $CommandError = $Null

        Write-Host "$(Get-Date) Connecting to Exchange..."
        switch ($CloudEnvironment) {
            "Commercial"   {Connect-ExchangeOnline -ShowBanner:$false -WarningAction:SilentlyContinue -ErrorVariable:ConnectErrors -PSSessionOption $RPSProxySetting | Out-Null;break}
            "USGovGCC"     {Connect-ExchangeOnline -ShowBanner:$false -WarningAction:SilentlyContinue -ErrorVariable:ConnectErrors -PSSessionOption $RPSProxySetting | Out-Null;break}
            "USGovGCCHigh" {Connect-ExchangeOnline -ExchangeEnvironmentName O365USGovGCCHigh -ShowBanner:$false -WarningAction:SilentlyContinue -ErrorVariable:ConnectErrors -PSSessionOption $RPSProxySetting | Out-Null;break}
            "USGovDoD"     {Connect-ExchangeOnline -ExchangeEnvironmentName O365USGovDoD -ShowBanner:$false -WarningAction:SilentlyContinue -ErrorVariable:ConnectErrors -PSSessionOption $RPSProxySetting | Out-Null;break}
            "Germany"      {Connect-ExchangeOnline -ExchangeEnvironmentName O365GermanyCloud -ShowBanner:$false -WarningAction:SilentlyContinue -ErrorVariable:ConnectErrors -PSSessionOption $RPSProxySetting | Out-Null;break}
            "China"        {Connect-ExchangeOnline -ExchangeEnvironmentName O365China -ShowBanner:$false -WarningAction:SilentlyContinue -ErrorVariable:ConnectErrors -PSSessionOption $RPSProxySetting | Out-Null}
        }
       
        If((Get-ConnectionInformation | Where-Object {$_.ConnectionUri -like "*outlook.office*" -or $_.ConnectionUri -like "*webmail.apps.mil*" -or $_.ConnectionUri -like "*partner.outlook.cn*"}).TokenStatus -eq "Active") { $Connect = $True } Else { $Connect = $False }

        # Has test command been imported. Not actually running it
        # Cmdlet available to any user
        if (Get-Command Get-Mailbox) {
        # Cmdlet available to admin
        #If(Get-Command "Get-OrganizationConfig") {
            If((Get-OrganizationConfig).Name) {
                $Command = $True
            } Else {
                $Command = $False
            }
        } Else {
            $Command = $False
        }

        $Connections += New-Object -TypeName PSObject -Property @{
            Name="Exchange"
            Connected=$Connect
            ConnectErrors=$ConnectError
            TestCommand=$Command
            TestCommandErrors=$CommandError
        }
    }

    <#
        SharePoint
    
    #>
    If($Bypass -notcontains "SPO") {
        Import-PSModule -ModuleName Microsoft.Online.SharePoint.PowerShell -Implicit $UseImplicitLoading
        # Reset vars
        $Connect = $False; $ConnectError = $Null; $Command = $False; $CommandError = $Null

        # Connect only if SPO admin domain provided or if not provided but Graph SDK is connected
        if ($SPOAdminDomain -or (-not($SPOAdminDomain) -and $GraphSDKConnected -eq $true)) {
            $adminUrl = Get-SharePointAdminUrl -CloudEnvironment $CloudEnvironment
            Write-Host "$(Get-Date) Connecting to SharePoint Online (using $adminUrl)..."
            switch ($CloudEnvironment) {
                "Commercial"   {Connect-SPOService -Url $adminUrl -ErrorAction:SilentlyContinue -ErrorVariable ConnectError | Out-Null;break}
                "USGovGCC"     {Connect-SPOService -Url $adminUrl -ErrorAction:SilentlyContinue -ErrorVariable ConnectError | Out-Null;break}
                "USGovGCCHigh" {Connect-SPOService -Url $adminUrl -Region ITAR -ErrorAction:SilentlyContinue -ErrorVariable ConnectError | Out-Null;break}
                "USGovDoD"     {Connect-SPOService -Url $adminUrl -Region ITAR -ErrorAction:SilentlyContinue -ErrorVariable ConnectError | Out-Null;break}
                "Germany"      {Connect-SPOService -Url $adminUrl -Region Germany -ErrorAction:SilentlyContinue -ErrorVariable ConnectError | Out-Null;break}
                "China"        {Connect-SPOService -Url $adminUrl -Region China -ErrorAction:SilentlyContinue -ErrorVariable ConnectError | Out-Null}
            }

            # If no error, try test command
            If($ConnectError) { $Connect = $False; $Command = $False} Else { 
                $Connect = $True 
                # Cmdlet that can be run by anyone
                Get-SPOSite -Limit 1 -ErrorAction SilentlyContinue -ErrorVariable CommandError -WarningAction SilentlyContinue | Out-Null
                # Cmdlet that can be run by admin
                #Get-SPOTenant -ErrorAction SilentlyContinue -ErrorVariable CommandError | Out-Null
                If($CommandError) { $Command = $False } Else { $Command = $True }
            }
        
            $Connections += New-Object -TypeName PSObject -Property @{
                Name="SPO"
                Connected=$Connect
                ConnectErrors=$ConnectError
                TestCommand=$Command
                TestCommandErrors=$CommandError
            }
        
        }
        
    }
    
    <#
    
        Microsoft Teams
    
    #>
    if ($Bypass -notcontains "Teams") {
        # Connect to Teams only if a tenant SKU includes Teams service plan
        if ($GraphSDKConnected -eq $true) {
            $TeamsLicensed = (Get-LicenseStatus -LicenseType Teams)
        }
        if ($TeamsLicensed -eq $true) {
            Import-PSModule -ModuleName MicrosoftTeams -Implicit $UseImplicitLoading
            # Reset vars
            $Connect = $False; $ConnectError = $Null; $Command = $False; $CommandError = $Null

            Write-Host "$(Get-Date) Connecting to Microsoft Teams..."
            switch ($CloudEnvironment) {
                "Commercial"    {try {Connect-MicrosoftTeams} catch {New-Variable -Name ConnectError -Value $true}}
                "USGovGCC"      {try {Connect-MicrosoftTeams} catch {New-Variable -Name ConnectError -Value $true}}
                "USGovGCCHigh"  {try {Connect-MicrosoftTeams -TeamsEnvironmentName TeamsGCCH } catch {New-Variable -Name ConnectError -Value $true}}
                "USGovDoD"      {try {Connect-MicrosoftTeams -TeamsEnvironmentName TeamsDOD } catch {New-Variable -Name ConnectError -Value $true}}
                #"Germany"      {"Status of Teams in Germany cloud is unknown";break}
                "China"         {Write-Host "Teams is not available in 21Vianet offering";break}
                default         {try {Connect-MicrosoftTeams} catch {New-Variable -Name ConnectError -Value $true}}
            }
            #Leaving a 'default' entry to catch Germany until status can be determined, attempting standard connection

            # If no error, try test command
            if ($ConnectError) {
                $Connect = $False
                $Command = $False
            }
            else { 
                $Connect = $true
                # Cmdlet that can be run by anyone
                if (Get-CsOnlineUser -ResultSize 1) {
                # Cmdlet that can be run by admin
                #if (Get-CsTenantFederationConfiguration) {
                    $Command = $True
                } 
                else {
                    $Command = $False
                }
            }

            $Connections += New-Object -TypeName PSObject -Property @{
                Name="Teams"
                Connected=$Connect
                ConnectErrors=$ConnectError
                TestCommand=$Command
                TestCommandErrors=$CommandError
            }
        }
    }

    <#
    
        Power Apps
    
    #>
    If($Bypass -notcontains 'PP') {
        if ($CloudEnvironment -eq 'Germany') {
            Write-Host "$(Get-Date) Skipping connection to Power Apps because it is not supported in Germany cloud..."
        }
        else {
            Import-PSModule -ModuleName Microsoft.PowerApps.Administration.PowerShell -Implicit $UseImplicitLoading
            # Reset vars
            $Connect = $False; $ConnectError = $Null; $Command = $False; $CommandError = $Null

            Write-Host "$(Get-Date) Connecting to Power Apps..."
            switch ($CloudEnvironment) {
                "Commercial"   {Add-PowerAppsAccount -ErrorAction:SilentlyContinue -ErrorVariable ConnectError | Out-Null;break}
                "USGovGCC"     {Add-PowerAppsAccount -ErrorAction:SilentlyContinue -ErrorVariable ConnectError -Endpoint usgov | Out-Null;break}
                "USGovGCCHigh" {Add-PowerAppsAccount -ErrorAction:SilentlyContinue -ErrorVariable ConnectError -Endpoint usgovhigh | Out-Null;break}
                "USGovDoD"     {Add-PowerAppsAccount -ErrorAction:SilentlyContinue -ErrorVariable ConnectError -Endpoint dod | Out-Null;break}
                #"Germany"     {"Power Platform is not available in Germany" | Out-Null;break}
                "China"        {Add-PowerAppsAccount -ErrorAction:SilentlyContinue -ErrorVariable ConnectError -Endpoint china | Out-Null}
            }

            # If no error, try test command
            if ($ConnectError) { $Connect = $False; $Command = ""} Else { 
                $Connect = $True 
                # Check if data is returned
                # Ensure that the correct module is used as Get-DlpPolicy also exists within the Exchange module
                $cmdResult = Microsoft.PowerApps.Administration.PowerShell\Get-DlpPolicy -ErrorAction:SilentlyContinue -ErrorVariable:CommandError
                if ($CommandError -or -not($cmdResult)) {
                    # Cmdlet may not return data if no PA license assigned or user has not been to PPAC before
                    Write-Warning -Message "No data was returned when running the test command. This can occur if the admin has never used the Power Platform Admin Center (PPAC). Please go to https://aka.ms/ppac and sign in as the Global administrator or Dynamics 365 administrator account you used to connect to Power Platform in PowerShell.  Then return here to continue."
                    Read-Host -Prompt "Press Enter after you have navigated to PPAC and signed in with the adminstrator account used above to connect to Power Platform in PowerShell."
                    $cmdResult = Microsoft.PowerApps.Administration.PowerShell\Get-DlpPolicy -ErrorAction:SilentlyContinue -ErrorVariable:CommandError
                    if ($CommandError -or -not($cmdResult)) {
                        $Command = $False
                    }
                    else {
                        $Command = $true
                    }
                }
                else {
                    $Command = $True
                }
            }

            $Connections += New-Object -TypeName PSObject -Property @{
                Name="PowerApps"
                Connected=$Connect
                ConnectErrors=$ConnectError
                TestCommand=$Command
                TestCommandErrors=$CommandError
            }
        }
    }

    Return $Connections
}

Function Get-RequiredAppPermissions {
    param
    (
    [string]$CloudEnvironment="Commercial",
    $HasMDELicense,
    $HasMDILicense,
    $HasATPP2License
    )

    <#
        This function returns the required application permissions for the Entra application

        Required Application Permissions

        ID, Name and Resource are required
        - ID is the scope's unique GUID
        - Name is used during the token check (to see we are actually getting these scopes assigned to us)
        - Resource is the application ID for the API we are using, usually this is "00000003-0000-0000-c000-000000000000" which is for Graph
    #>

    $AppRoles = @()

    # Microsoft Graph
    $AppRoles += New-Object -TypeName PSObject -Property @{
        ID="6e472fd1-ad78-48da-a0f0-97ab2c6b769e"
        Name="IdentityRiskEvent.Read.All"
        Type='Role'
        Resource="00000003-0000-0000-c000-000000000000" # Graph
    }
    $AppRoles += New-Object -TypeName PSObject -Property @{
        ID="dc377aa6-52d8-4e23-b271-2a7ae04cedf3"
        Name="DeviceManagementConfiguration.Read.All"
        Type='Role'
        Resource="00000003-0000-0000-c000-000000000000" # Graph
    }
    $AppRoles += New-Object -TypeName PSObject -Property @{
        ID="b0afded3-3588-46d8-8b3d-9842eff778da"
        Name="AuditLog.Read.All"
        Type='Role'
        Resource="00000003-0000-0000-c000-000000000000" # Graph
    }
    $AppRoles += New-Object -TypeName PSObject -Property @{
        ID="7ab1d382-f21e-4acd-a863-ba3e13f7da61"
        Name="Directory.Read.All"
        Type='Role'
        Resource="00000003-0000-0000-c000-000000000000" # Graph
    }
    $AppRoles += New-Object -TypeName PSObject -Property @{
        ID="246dd0d5-5bd0-4def-940b-0421030a5b68"
        Name="Policy.Read.All"
        Type='Role'
        Resource="00000003-0000-0000-c000-000000000000" # Graph
    }
    $AppRoles += New-Object -TypeName PSObject -Property @{
        ID="78ce3f0f-a1ce-49c2-8cde-64b5c0896db4"
        Name="user_impersonation"
        Type='Scope'
        Resource="00000007-0000-0000-c000-000000000000" # Dynamics 365
    }
    $AppRoles += New-Object -TypeName PSObject -Property @{
        ID="c7fbd983-d9aa-4fa7-84b8-17382c103bc4"
        Name="RoleManagement.Read.All"
        Type='Role'
        Resource="00000003-0000-0000-c000-000000000000" # Graph
    }
    $AppRoles += New-Object -TypeName PSObject -Property @{
        ID="01e37dc9-c035-40bd-b438-b2879c4870a6"
        Name="PrivilegedAccess.Read.AzureADGroup"
        Type='Role'
        Resource="00000003-0000-0000-c000-000000000000" # Graph
    }
    $AppRoles += New-Object -TypeName PSObject -Property @{
        ID="18a4783c-866b-4cc7-a460-3d5e5662c884"
        Name="Application.ReadWrite.OwnedBy"
        Type='Role'
        Resource="00000003-0000-0000-c000-000000000000" # Graph
    }

    If ($CloudEnvironment -ne "USGovGCCHigh" -and $CloudEnvironment -ne "USGovDoD"){
        $AppRoles += New-Object -TypeName PSObject -Property @{
            ID="bb70e231-92dc-4729-aff5-697b3f04be95"
            Name="OnPremDirectorySynchronization.Read.All"
            Type='Role'
            Resource="00000003-0000-0000-c000-000000000000" # Graph
        }
    }

    $MDEAvailable = $false
    switch ($CloudEnvironment) {
        "Commercial"   {$MDEAvailable=$true;break}
        "USGovGCCHigh" {$MDEAvailable=$true;break}
        "USGovDoD"     {$MDEAvailable=$true;break}
        "Germany"      {$MDEAvailable=$false;break}
        "China"        {$MDEAvailable=$false}
    }
    if (($HasMDELicense -eq $true -and $MDEAvailable -eq $true) -or $HasATPP2License -eq $true) {
        Write-Verbose "Adding role for Advanced Hunting to App"
        $AppRoles += New-Object -TypeName PSObject -Property @{
            ID="dd98c7f5-2d42-42d3-a0e4-633161547251"
            Name="ThreatHunting.Read.All"
            Type='Role'
            Resource="00000003-0000-0000-c000-000000000000" # Graph
        }
    }

    $MDIAvailable = $false
    switch ($CloudEnvironment) {
        "Commercial"   {$MDIAvailable=$true;break}
        "USGovGCCHigh" {$MDIAvailable=$true;break}
        "USGovDoD"     {$MDIAvailable=$true;break}
        "Germany"      {$MDIAvailable=$false;break}
        "China"        {$MDIAvailable=$false}
    }
    if ($HasMDILicense -eq $true -and $MDIAvailable -eq $true) {
        Write-Verbose "Adding Defender for Identity role to App"
        $AppRoles += New-Object -TypeName PSObject -Property @{
            ID="f8dcd971-5d83-4e1e-aa95-ef44611ad351"
            Name="SecurityIdentitiesHealth.Read.All"
            Type='Role'
            Resource="00000003-0000-0000-c000-000000000000" # Graph
        }
        $AppRoles += New-Object -TypeName PSObject -Property @{
            ID="bf394140-e372-4bf9-a898-299cfc7564e5"
            Name="SecurityEvents.Read.All"
            Type='Role'
            Resource="00000003-0000-0000-c000-000000000000" # Graph
        }
    }

    Return $AppRoles
}

Function Invoke-ManualModuleCheck
{
        <#
        
            Manual installation check

            Manual installs can cause issues with modules installed from the PowerShell gallery.
            It is also difficult to update manual PowerShell module installs.
        
        #>

        Write-Host "$(Get-Date) Checking manual module installations..."
        $ManualInstalls = Get-ManualModules

        If($ManualInstalls -gt 0)
        {

            Write-Host "$(Get-Date) Modules manually installed that need to be removed:"
            $ManualInstalls

            If($DoNotRemediate -eq $false){
                # Fix manual installs
                $ManualInstalls = Get-ManualModules -Remediate
            }
            else {
                $ManualInstalls = Get-ManualModules
            }

            If($ManualInstalls.Count -gt 0)
            {
                Write-Important

                Write-Host "$(Get-Date) The module check has failed because some modules have been manually installed. These will conflict with newer required modules from the PowerShell Gallery." -ForegroundColor Red

                if ($DoNotRemediate -eq $false) {
                    Exit-Script
                    throw "$(Get-Date) An attempt to remove these from the PowerShell path was unsuccessful. You must remove them using Add/Remove Programs."
                }
            }
        }
}

Function Invoke-SOAVersionCheck
{
    <#
    
        Determines if SOA module is up to date
    
    #>

    $SOAGallery = Find-Module SOA
    $SOAModule = Get-Module SOA

    If($SOAGallery.Version -gt $SOAModule.Version) 
    {
        $NewerAvailable = $True
    }
    else
    {
        $NewerAvailable = $False
    }

    Write-Verbose "$(Get-Date) Invoke-SOAVersionCheck NewerAvailable $NewerAvailable Gallery $($SOAGallery.Version) Module $($SOAModule.Version)"

    Return New-Object -TypeName PSObject -Property @{
        NewerAvailable = $NewerAvailable
        Gallery = $SOAGallery.Version
        Module = $SOAModule.Version
    }

}

function Get-SOAEntraApp {
    Param(
        [string]$CloudEnvironment
    )

    # Determine if Microsoft Entra application exists
    # Retrieving the Count is mandatory when using Eventual consistency level, otherwise a HTTP/400 error is returned
    $EntraApp = (Invoke-MgGraphRequest -Method GET -Uri "$GraphHost/v1.0/applications?`$filter=web/redirectUris/any(p:p eq 'https://security.optimization.assessment.local')&`$count=true" -Headers @{'ConsistencyLevel' = 'eventual'} -OutputType PSObject).Value

    if ($EntraApp -and $RemoveExistingEntraApp -and $DoNotRemediate -eq $false) {
        Write-Host "$(Get-Date) Removing existing Microsoft Entra application..."
        try {
            Invoke-MgGraphRequest -Method DELETE -Uri "$GraphHost/v1.0/applications/$($EntraApp.Id)"
            $EntraApp = $null
        }
        catch {
            Write-Warning "$(Get-Date) Unable to remove existing Microsoft Entra application. Please remove it manually."
        }
    }

    if (!$EntraApp) {
        if ($DoNotRemediate -eq $false) {
            Write-Host "$(Get-Date) Creating Microsoft Entra enterprise application..."
            $EntraApp = Install-EntraApp -CloudEnvironment $CloudEnvironment
            Write-Verbose "$(Get-Date) Get-SOAEntraApp App $($EntraApp.Id)"
        }
    }
    else {
        # Check whether the application name should be updated
        if ($EntraApp.displayName -eq 'Office 365 Security Optimization Assessment') {
            Write-Verbose "$(Get-Date) Renaming the display name of the Microsoft Entra application..."
            $Body = @{'displayName' = 'Microsoft Security Assessment'}
            Invoke-MgGraphRequest -Method PATCH -Uri "$GraphHost/v1.0/applications/$($EntraApp.Id)" -Body $Body
        }

        # Check if public client URI is set
        $pcRUrl = @('https://login.microsoftonline.com/common/oauth2/nativeclient')
        if ($EntraApp.PublicClient.RedirectUris -notcontains $pcRUrl) {
            if ($DoNotRemediate -eq $false){
                # Set as public client to be able to collect from Dynamics with delegated scope
                Write-Verbose "$(Get-Date) Setting Microsoft Entra application public client redirect URI..."
                $Params = @{
                    'publicClient' = @{
                        'redirectUris' = $pcRUrl
                    }
                }
                Invoke-MgGraphRequest -Method PATCH -Uri "$GraphHost/v1.0/applications/$($EntraApp.Id)" -Body $Params
                
                # Get app again so public client is set for checking DoNotRemediate in calling function
                $EntraApp = (Invoke-MgGraphRequest -Method GET -Uri "$GraphHost/v1.0/applications?`$filter=web/redirectUris/any(p:p eq 'https://security.optimization.assessment.local')&`$count=true" -Headers @{'ConsistencyLevel' = 'eventual'} -OutputType PSObject).Value
            }
        }
        # Check if correct web redirect URIs are set
        $webRUri = @("https://security.optimization.assessment.local","https://o365soa.github.io/soa/")
        if (Compare-Object -ReferenceObject $EntraApp.Web.RedirectUris -DifferenceObject $webRUri) {
            if ($DoNotRemediate -eq $false) {
                Write-Verbose "$(Get-Date) Setting Microsoft Entra application web redirect URIs..."
                $Params = @{
                    'web' = @{
                        'redirectUris' = $webRUri
                    }
                }
                Invoke-MgGraphRequest PATCH "$GraphHost/v1.0/applications/$($EntraApp.Id)" -Body $Params

                $EntraApp = (Invoke-MgGraphRequest -Method GET -Uri "$GraphHost/v1.0/applications?`$filter=web/redirectUris/any(p:p eq 'https://security.optimization.assessment.local')&`$count=true" -Headers @{'ConsistencyLevel' = 'eventual'} -OutputType PSObject).Value
            }
        }
        # Check if service principal (enterprise app) is owner of its app registration
        $appOwners = (Invoke-MgGraphRequest -Method GET -Uri "$GraphHost/v1.0/applications/$($EntraApp.Id)/owners" -OutputType PSObject).Value
        $appSp = Invoke-MgGraphRequest -Method GET -Uri "$GraphHost/v1.0/servicePrincipals(appId=`'$($EntraApp.AppId)`')" -OutputType PSObject
        if ($appOwners.Id -notcontains $appSp.Id) {
            if ($DoNotRemediate -eq $false) {
                Write-Verbose "$(Get-Date) Adding Microsoft Entra application as owner of its app registration..."
                $Params = @{
                    '@odata.id' = "https://graph.microsoft.com/v1.0/directoryObjects/$($appSp.Id)"
                }
                Invoke-MgGraphRequest -Method POST -Uri "$GraphHost/v1.0/applications(appId=`'$($EntraApp.AppId)`')/owners/`$ref" -body $Params
            }
        }  
    }

    Return $EntraApp

}

Function Test-SOAApplication
{
    Param
    (
        [Parameter(Mandatory=$true)]
        $App,
        $Secret,
        $TenantDomain,
        [Switch]$WriteHost,
        [Switch]$ManualCred=$False,
        [Switch]$NewTokens,
        [Alias("O365EnvironmentName")][string]$CloudEnvironment="Commercial"
    )

    Write-Verbose "$(Get-Date) Test-SOAApplication App $($App.AppId) TenantDomain $($TenantDomain) SecretLength $($Secret.Length) CloudEnvironment $CloudEnvironment"

    # Perform permission check, except when manually providing the secret because there will be no delegated connection
    if ($ManualCred -eq $False) {
        If($WriteHost) { Write-Host "$(Get-Date) Performing application permission check... (This may take up to 5 minutes)" }
        $PermCheck = Invoke-AppPermissionCheck -App $App
    }

    # Perform check for consent
    if ($PermCheck -eq $True) {
        If ($WriteHost) { Write-Host "$(Get-Date) Performing token check... (This may take up to 5 minutes)" }
        $TokenCheck = Invoke-AppTokenRolesCheckV2 -CloudEnvironment $CloudEnvironment
    } else {
        # Set as False to ensure the final result shows the check as Failed instead of Null
        $TokenCheck = $False
    }

    Return New-Object -TypeName PSObject -Property @{
        Permissions=$PermCheck
        Token=$TokenCheck
    }
                
}

Function Install-SOAPrerequisites
{
    [CmdletBinding(DefaultParametersetname="Default")]
    Param (
    [Parameter(ParameterSetName='Default')]
    [Parameter(ParameterSetName='ConnectOnly')]
    [Parameter(ParameterSetName='ModulesOnly')]
        [ValidateSet("EXO","SCC","SPO","PP","Teams","Graph","ActiveDirectory")][string[]]$Bypass,
    [switch]$UseProxy,
    [Parameter(DontShow)][Switch]$AllowMultipleWindows,
    [Parameter(DontShow)][switch]$NoVersionCheck,
    [switch]$RemoveMultipleModuleVersions,
    [switch]$UseImplicitLoading,
    [Parameter(ParameterSetName='Default')]
    [Parameter(ParameterSetName='ConnectOnly')]
        [ValidateScript({if (Resolve-DnsName -Name $PSItem) {$true} else {throw "SPO admin domain does not resolve.  Verify you entered a valid fully qualified domain name."}})]
    [ValidateNotNullOrEmpty()][string]$SPOAdminDomain,
    [Parameter(ParameterSetName='Default')]
    [Parameter(ParameterSetName='ModulesOnly')]
    [Parameter(ParameterSetName='EntraAppOnly')]
        [switch]$DoNotRemediate,
    [Parameter(ParameterSetName='Default')]
    [Parameter(ParameterSetName='ConnectOnly')]
    [Parameter(ParameterSetName='EntraAppOnly')]
    [Parameter(ParameterSetName='ModulesOnly')]
        [Alias('O365EnvironmentName')][ValidateSet("Commercial", "USGovGCC", "USGovGCCHigh", "USGovDoD", "Germany", "China")][string]$CloudEnvironment="Commercial",
    [Parameter(ParameterSetName='ConnectOnly')]
        [switch]$ConnectOnly,
    [Parameter(ParameterSetName='ModulesOnly')]
        [switch]$ModulesOnly,
    [Parameter(ParameterSetName='Default')]
    [Parameter(ParameterSetName='ModulesOnly')]
        [switch]$SkipADModule,
    [Parameter(ParameterSetName='Default')]
    [Parameter(ParameterSetName='ModulesOnly')]
        [switch]$ADModuleOnly,
    [Parameter(ParameterSetName='EntraAppOnly')]
        [Alias('AzureADAppOnly')][switch]$EntraAppOnly,
    [Parameter(ParameterSetName='Default')]
    [Parameter(ParameterSetName='EntraAppOnly')]
        [switch]$RemoveExistingEntraApp,
    [Parameter(ParameterSetName='Default')]
    [Parameter(ParameterSetName='EntraAppOnly')]
        [switch]$PromptForApplicationSecret
    )

    <#

        Variable setting

    #>
    
    #Detect if running in ISE and abort ($psise is an automatic variable that exists only in the ISE)
    if ($psise)
        {
        throw "Running this script in the PowerShell ISE is not supported."
        }

    # Detect if running in PS 7
    # EXO 2.0.3, Teams modules do not support PS 7
    if ($PSVersionTable.PSVersion.ToString() -like "7.*") {
        throw "Running this script in PowerShell 7 is not supported."
    }

    switch ($CloudEnvironment) {
        "Commercial"   {$GraphHost = "https://graph.microsoft.com";break}
        "USGovGCC"     {$GraphHost = "https://graph.microsoft.com";break}
        "USGovGCCHigh" {$GraphHost = "https://graph.microsoft.us";break}
        "USGovDoD"     {$GraphHost = "https://dod-graph.microsoft.us";break}
        "Germany"      {$GraphHost = "https://graph.microsoft.de";break}
        "China"        {$GraphHost = "https://microsoftgraph.chinacloudapi.cn"}
    }
    
    # Default run
    $ConnectCheck = $True
    $ModuleCheck = $True
    $EntraAppCheck = $True

    # Default to remediate (applicable only when not using ConnectOnly)
    if ($DoNotRemediate -eq $false -and $PromptForApplicationSecret -eq $false){
        $Remediate = $true
    }
    else {
        $Remediate = $false
    }
    

    # Change based on ModuleOnly flag
    If($ModulesOnly) {
        $ConnectCheck = $False
        $ModuleCheck = $True
        $EntraAppCheck = $False
    }

    # Change based on ConnectOnly flag
    If($ConnectOnly) {
        $ConnectCheck = $True
        $EntraAppCheck = $False
        $ModuleCheck = $False
    }

    # Change based on EntraAppOnly flag
    If($EntraAppOnly) {
        $ConnectCheck = $False
        $EntraAppCheck = $True
        $ModuleCheck = $False
    }

    # Change based on SkipADModule flag
    If($SkipADModule) {
        $Bypass+="ActiveDirectory"
    }

    <#
    
        Directory creating and transcript starting
    
    #>
    $SOADirectory = Get-SOADirectory
    $TranscriptName = "prereq-$(Get-Date -Format "MMddyyyyHHmms")-log.txt"
    Start-Transcript "$SOADirectory\$TranscriptName"

    if ($DoNotRemediate){
        Write-Host "$(Get-Date) The DoNotRemediate switch was used.  Any missing or outdated modules, as well as the registration and/or configuration of the Microsoft Entra enterprise application will not be performed." -ForegroundColor Yellow
    }

    if ($NoVersionCheck) {
        Write-Host "$(Get-Date) NoVersionCheck switch was used. Skipping version check of the SOA module."
    }
    else {    
        # Check for newer version
        Write-Host "$(Get-Date) Performing version check of the SOA module..."
        $VersionCheck = Invoke-SOAVersionCheck
        If($VersionCheck.NewerAvailable -eq $true)
        {
            Exit-Script
            throw "Version $($VersionCheck.Gallery) of the SOA module has been released. Your version $($VersionCheck.Module) is out of date. Run Update-Module SOA."
            
        }
    }

    # Require local admin and single PowerShell window if multiple modules will be removed
    if ($RemoveMultipleModuleVersions) {
        If($(Get-IsAdministrator) -eq $False -and $ModuleCheck -eq $True -and $DoNotRemediate -eq $false) {
            Exit-Script
            throw "PowerShell must be run as an administrator to be able to uninstall multiple versions of modules."
            
        }
        If($AllowMultipleWindows) {
            Write-Important
            Write-Host "Allow multiple windows has been specified. This should not be used in general operation. Module remediation may fail!"
        } 
        Else 
        {
            If($(Get-PowerShellCount) -gt 1 -and $ModuleCheck -eq $True -and $DoNotRemediate -eq $false) {
                Exit-Script
                throw "There are multiple PowerShell windows open. This can cause issues with PowerShell modules being uninstalled. Close all open PowerShell windows and try again."
                
            }
        }
    }

    # Check that only the AD module is installed on a standalone machine, and then exit the script
    If($ADModuleOnly) {
        Write-Host "$(Get-Date) ADModuleOnly switch was used. The on-premises AD module will be installed and then the script will exit."

        $ModuleCheckResult = @(Get-ModuleStatus -ModuleName "ActiveDirectory")
        $ModuleCheckResult | Format-Table Module,InstalledVersion,GalleryVersion,Conflict,Multiple,NewerAvailable

        If($null -ne $ModuleCheckResult.InstalledVersion) {
            Write-Host "$(Get-Date) ActiveDirectory module is already installed"
        }
        Else {
            If($Remediate) {
                Write-Host "$(Get-Date) Installing AD module"
                Install-ADDSModule
            }

            Write-Host "$(Get-Date) Post-remediation module check..."
            $ModuleCheckResult = @(Get-ModuleStatus -ModuleName "ActiveDirectory")
            $ModuleCheckResult | Format-Table Module,InstalledVersion,GalleryVersion,Conflict,Multiple,NewerAvailable
        }

        Stop-Transcript
        break
    }

    # Final check list
    $CheckResults = @()

    <#

        Display the banner 

    #>
    Write-Host ""
    Write-Host "This script is used to install and validate the prerequisites for running the data collection"
    Write-Host "for one of the Microsoft security assessments offered via Microsoft Services."
    Write-Host "At the conclusion of this script running successfully, a file named SOA-PreCheck.json will be created."
    Write-Host "This file should be sent to the engineer who will be delivering the assessment."
    Write-Host ""
    Write-Host "This script MUST be run on the workstation that will be used to perform the data collection for the assessment."
    Write-Host ""

    if ($DoNotRemediate -eq $false -and $ConnectOnly -eq $false) {
        Write-Important
        Write-Host "This script makes changes on this machine and in your Office 365 tenant. Per the parameters used, the following will occur:" -ForegroundColor Green
        if ($ModuleCheck) {
            Write-Host "- Install the latest version of PowerShell modules on this machine that are required for the assessment" -ForegroundColor Green
        }
        if ($EntraAppCheck) {
            Write-Host "- Create a Microsoft Entra enterprise application in your tenant:" -ForegroundColor Green
            Write-Host "   -- The application name is 'Microsoft Security Assessment'" -ForegroundColor Green
            Write-Host "   -- The application will not be visible to end users" -ForegroundColor Green
            Write-Host "   -- The application secret (password) will not be stored, is randomly generated, and is removed when the prerequisites installation is complete." -ForegroundColor Green
            Write-Host "      (The application will not work without a secret. Do NOT remove the application until the conclusion of the engagement.)" -ForegroundColor Green
        }
        Write-Host ""

        While($True) {
            $rhInput = Read-Host "Is this script being run on the machine that will be used for the data collection, and do you agree with the changes above (y/n)"
            if($rhInput -eq "n") {
                Exit-Script
                throw "Run Install-SOAPrerequisites on the machine that will be used to perform the data collection."
                
            } elseif($rhInput -eq "y") {
                Write-Host ""
                break;
            }
        }
    }

    <#

        Proxy requirement auto-detection

    #>

    If($UseProxy)
    {
        Write-Host "The UseProxy switch was used. An attempt will be made to connect through the proxy infrastructure where possible."
        $RPSProxySetting = New-PSSessionOption -ProxyAccessType IEConfig
    } 
    Else 
    {
        Write-Host "Proxy requirement was not specified with UseProxy. Connection will be attempted directly."
        Write-Host ""
        $RPSProxySetting = New-PSSessionOption -ProxyAccessType None 
    }

    <# 

        Perform the module check

    #>

    If($ModuleCheck -eq $True) {

        # Determine if the nuget provider is available

        If(!(Get-PackageProvider -Name nuget -ErrorAction:SilentlyContinue -WarningAction:SilentlyContinue)) {
            Install-PackageProvider -Name NuGet -Force | Out-Null
        }

        # Determine if PowerShell Gallery is configured as the default repository
        If(!(Get-PSRepository -Name PSGallery -ErrorAction:SilentlyContinue -WarningAction:SilentlyContinue)) {
            Register-PSRepository -Default -InstallationPolicy Trusted | Out-Null
        }

        Invoke-ManualModuleCheck

        Write-Host "$(Get-Date) Checking modules..."

        $ModuleCheckResult = Invoke-SOAModuleCheck -CloudEnvironment $CloudEnvironment

        if ($RemoveMultipleModuleVersions) {
            $Modules_OK = @($ModuleCheckResult | Where-Object {$_.Installed -eq $True -and $_.Multiple -eq $False -and $_.NewerAvailable -ne $true})
            $Modules_Error = @($ModuleCheckResult | Where-Object {$_.Installed -eq $False -or $_.Multiple -eq $True -or $_.NewerAvailable -eq $true -or $_.Conflict -eq $True})
        }
        else {
            $Modules_OK = @($ModuleCheckResult | Where-Object {$_.Installed -eq $True -and $_.NewerAvailable -ne $true})
            $Modules_Error = @($ModuleCheckResult | Where-Object {$_.Installed -eq $False -or $_.NewerAvailable -eq $true -or $_.Conflict -eq $True})
        }

        If($Modules_Error.Count -gt 0) {
            Write-Host "$(Get-Date) Modules that require remediation:" -ForegroundColor Yellow
            if ($RemoveMultipleModuleVersions) {
                $Modules_Error | Format-Table Module,InstalledVersion,GalleryVersion,Conflict,Multiple,NewerAvailable
            }
            else {
                $Modules_Error | Format-Table Module,InstalledVersion,GalleryVersion,Conflict,NewerAvailable
            }

            # Fix modules with errors unless instructed not to
            if ($DoNotRemediate -eq $false){
                Invoke-ModuleFix $Modules_Error

                Write-Host "$(Get-Date) Post-remediation module check..."
                $ModuleCheckResult = Invoke-SOAModuleCheck -CloudEnvironment $CloudEnvironment
                if ($RemoveMultipleModuleVersions) {
                    $Modules_OK = @($ModuleCheckResult | Where-Object {$_.Installed -eq $True -and $_.Multiple -eq $False -and $_.NewerAvailable -ne $true})
                    $Modules_Error = @($ModuleCheckResult | Where-Object {$_.Installed -eq $False -or $_.Multiple -eq $True -or $_.NewerAvailable -eq $true})
                }
                else {
                    $Modules_OK = @($ModuleCheckResult | Where-Object {$_.Installed -eq $True -and $_.NewerAvailable -ne $true})
                    $Modules_Error = @($ModuleCheckResult | Where-Object {$_.Installed -eq $False -or $_.NewerAvailable -eq $true -or $_.Conflict -eq $True})
                }
            }
            else {
                Write-Host "$(Get-Date) Skipping remediation tasks because DoNotRemediate was used." -ForegroundColor Yellow
            }
            
            If($Modules_Error.Count -gt 0) {
                Write-Host "$(Get-Date) The following modules have errors (a property value is True) that must be remediated:" -ForegroundColor Red
                if ($RemoveMultipleModuleVersions) {
                    $Modules_Error | Format-Table Module,InstalledVersion,GalleryVersion,Conflict,Multiple,NewerAvailable
                }
                else {
                    $Modules_Error | Format-Table Module,InstalledVersion,GalleryVersion,Conflict,NewerAvailable
                }
                
                if ($RemoveMultipleModuleVersions -and ($Modules_Error | Where-Object {$_.Multiple -eq $true})){
                    Write-Host "Paths to modules with multiple versions:"
                    foreach ($m in ($Modules_Error | Where-Object {$_.Multiple -eq $true})) {
                        Write-Host ""
                        Write-Host "Module:" -NoNewline
                        $m | Select-Object -ExpandProperty Module
                        Write-Host "Path:"
                        $m | Select-Object -ExpandProperty Path
                        Write-Host ""
                    }
                }
                
                # Don't continue to check connections
                Exit-Script
                throw "$(Get-Date) The above modules must be remediated before continuing. Contact the delivery engineer for assistance, if needed."
                
            }
        }
    }

    <#

        Perform the connection check

    #>

    If($ConnectCheck -eq $True) {
        # Proceed to testing connections
        
        $Connections = @(Test-Connections -RPSProxySetting $RPSProxySetting -CloudEnvironment $CloudEnvironment)
        
        $Connections_OK = @($Connections | Where-Object {$_.Connected -eq $True -and $_.TestCommand -eq $True})
        $Connections_Error = @($Connections | Where-Object {$_.Connected -eq $False -or $_.TestCommand -eq $False -or $Null -ne $_.OtherErrors})
    }

    If($EntraAppCheck -eq $True) {

        # When EntraAppOnly is used, this script may not be connected to Microsoft Graph
        switch ($CloudEnvironment) {
            "Commercial"   {$cloud = 'Global'}
            "USGovGCC"     {$cloud = 'Global'}
            "USGovGCCHigh" {$cloud = 'USGov'}
            "USGovDoD"     {$cloud = 'USGovDoD'}
            "Germany"      {$cloud = 'Germany'}
            "China"        {$cloud = 'China'}
        }

        $mgContext =  (Get-MgContext).Scopes
        if ($mgContext -notcontains 'Application.ReadWrite.All' -or ($mgContext -notcontains 'Organization.Read.All' -and $mgContext -notcontains 'Directory.Read.All') -or ($PromptForApplicationSecret)) {
            Write-Host "$(Get-Date) Connecting to Graph with delegated authentication..."
            if ($null -ne (Get-MgContext)){Disconnect-MgGraph | Out-Null}
            $connCount = 0
            $connLimit = 5
            do {
                try {
                    $connCount++
                    Write-Verbose "$(Get-Date) Graph Delegated connection attempt #$connCount"
                    if ($PromptForApplicationSecret) {
                        # Request read-only permissions to Graph if manually providing the client secret
                        Connect-MgGraph -Scopes 'Application.Read.All','Organization.Read.All' -Environment $cloud -ContextScope "Process" | Out-Null
                    } else {
                        Connect-MgGraph -Scopes 'Application.ReadWrite.All','Organization.Read.All' -Environment $cloud -ContextScope "Process" | Out-Null
                    }
                }
                catch {
                    Write-Verbose $_
                    Start-Sleep 1
                }
            }
            until ($null -ne (Get-MgContext) -or $connCount -eq $connLimit)
            if ($null -eq (Get-MgContext)) {
                Write-Error -Message "Unable to connect to Graph. Skipping Microsoft Entra application check."
            }
        }
        
        if (Get-MgContext) {
            Write-Host "$(Get-Date) Checking Microsoft Entra enterprise application..."

            # Get the tenant domain
            $tenantdomain = Get-InitialDomain

            $script:MDELicensed = Get-LicenseStatus -LicenseType MDE
            Write-Verbose "$(Get-Date) Get-LicenseStatus MDE License found: $($script:MDELicensed)"

            $script:MDILicensed = Get-LicenseStatus -LicenseType MDI
            Write-Verbose "$(Get-Date) Get-LicenseStatus MDI License found: $($script:MDILicensed)"

            $script:ATPP2Licensed = Get-LicenseStatus -LicenseType ATPP2
            Write-Verbose "$(Get-Date) Get-LicenseStatus ATPP2 License found: $($script:ATPP2Licensed)"

            # Determine if Microsoft Entra application exists (and has public client redirect URI set), create if doesn't
            $EntraApp = Get-SOAEntraApp -CloudEnvironment $CloudEnvironment
        }

        If($EntraApp) {
            # Check if redirect URIs not set for existing app because DoNotRemediate is True
            $webRUri = @("https://security.optimization.assessment.local","https://o365soa.github.io/soa/")
            if (($EntraApp.PublicClient.RedirectUris -notcontains 'https://login.microsoftonline.com/common/oauth2/nativeclient' -or (Compare-Object -ReferenceObject $EntraApp.Web.RedirectUris -DifferenceObject $webRUri)) -and $DoNotRemediate) {
                # Fail the Entra app check
                $CheckResults += New-Object -Type PSObject -Property @{
                    Check="Entra Application"
                    Pass=$false
                }
            }
            else {
                # Pass the Entra app check
                $CheckResults += New-Object -Type PSObject -Property @{
                    Check="Entra Application"
                    Pass=$true
                }
            }

            if ($PromptForApplicationSecret -eq $True) {
                # Prompt for the client secret needed to connect to the application
                $SSCred = $null

                Write-Host "$(Get-Date) At the prompt, provide a valid client secret for the assessment's app registration."
                Start-Sleep -Seconds 1
                while ($null -eq $SSCred -or $SSCred.Length -eq 0) {
                    # UserName is a required parameter for Get-Credential but it's value is not used elsewhere in the script
                    $SSCred = (Get-Credential -Message "Enter the app registration's client secret into the password field." -UserName "Microsoft Security Assessment").Password
                }
            } else {
                # Reset secret
                $clientsecret = Reset-SOAAppSecret -App $EntraApp -Task "Prereq"
                $SSCred = $clientsecret | ConvertTo-SecureString -AsPlainText -Force
                Write-Host "$(Get-Date) Sleeping to allow for replication of the app registration's new client secret..."
                Start-Sleep 10
            }

            # Reconnect with Application permissions
            Disconnect-MgGraph | Out-Null
            $GraphCred = New-Object -TypeName System.Management.Automation.PSCredential -ArgumentList ($EntraApp.AppId), $SSCred
            $ConnCount = 0
            Write-Host "$(Get-Date) Connecting to Graph with application authentication..."
            Do {
                Try {
                    $ConnCount++
                    Write-Verbose "$(Get-Date) Graph connection attempt #$ConnCount"
                    Connect-MgGraph -TenantId $tenantdomain -ClientSecretCredential $GraphCred -Environment $cloud -ContextScope "Process" -ErrorAction Stop | Out-Null
                } Catch {
                    Start-Sleep 5
                }
            } Until ($null -ne (Get-MgContext))

            $AppTest = Test-SOAApplication -App $EntraApp -Secret $clientsecret -TenantDomain $tenantdomain -CloudEnvironment $CloudEnvironment -WriteHost
                
            # Entra App Permission - Perform remediation if specified
            If($AppTest.Permissions -eq $False -and $Remediate -eq $true)
            {
                # Set up the correct Entra App Permissions
                Write-Host "$(Get-Date) Remediating application permissions..."
                Write-Host "$(Get-Date) Reconnecting to Graph with delegated authentication..."
                # No scopes need to be explicitly requested here because the user will have already consented to them in the previous delegated connection
                Connect-MgGraph -Environment $cloud -ContextScope "Process" | Out-Null
                If((Set-EntraAppPermission -App $EntraApp -PerformConsent:$True -CloudEnvironment $CloudEnvironment) -eq $True) {
                    # Perform check again after setting permissions
                    $ConnCount = 0
                    Write-Host "$(Get-Date) Reconnecting to Graph with application authentication..."
                    Do {
                        Try {
                            $ConnCount++
                            Write-Verbose "$(Get-Date) Graph connection attempt #$ConnCount"
                            Connect-MgGraph -TenantId $tenantdomain -ClientSecretCredential $GraphCred -Environment $cloud -ContextScope "Process" -ErrorAction Stop | Out-Null
                        } Catch {
                            Start-Sleep 5
                        }
                    } Until ($null -ne (Get-MgContext))
                    $AppTest = Test-SOAApplication -App $EntraApp -Secret $clientsecret -TenantDomain $tenantdomain -CloudEnvironment $CloudEnvironment -WriteHost
                }
            }

            If($AppTest.Token -eq $False)
            {
                Write-Host "$(Get-Date) Missing roles in access token; possible that consent was not completed..."
                if ($Remediate -eq $true) {
                    # Request admin consent
                    If((Invoke-Consent -App $EntraApp -CloudEnvironment $CloudEnvironment) -eq $True) {
                        # Perform check again after consent
                        $AppTest = Test-SOAApplication -App $EntraApp -Secret $clientsecret -TenantDomain $tenantdomain -CloudEnvironment $CloudEnvironment -WriteHost
                    }
                }
            }

            # Add final result to checkresults object
            $CheckResults += New-Object -Type PSObject -Property @{
                Check="Entra App Permissions"
                Pass=$AppTest.Permissions
            }
            $CheckResults += New-Object -Type PSObject -Property @{
                Check="Entra App Role Consent"
                Pass=$AppTest.Token
            }

            Write-Host "$(Get-Date) Performing Graph Test..."
            # Perform Graph check using credentials on the App
            if ($null -ne (Get-MgContext)){Disconnect-MgGraph | Out-Null}
            Start-Sleep 10 # Avoid a race condition
            Connect-MgGraph -TenantId $tenantdomain -ClientSecretCredential $GraphCred -Environment $cloud -ErrorAction:SilentlyContinue -ErrorVariable ConnectError | Out-Null
            
            If($ConnectError){
                $CheckResults += New-Object -Type PSObject -Property @{
                    Check="Graph SDK Connection"
                    Pass=$False
                }
            }
            else {
                $CheckResults += New-Object -Type PSObject -Property @{
                    Check="Graph SDK Connection"
                    Pass=$True
                }

                if ($PromptForApplicationSecret -eq $false) {
                    # Remove client secret
                    Remove-SOAAppSecret
                }
                # Disconnect
                Disconnect-MgGraph | Out-Null
            }
        } 
        Else 
        {
            # Entra application does not exist
            $CheckResults += New-Object -Type PSObject -Property @{
                Check="Entra Application"
                Pass=$False
            }
        }

    }

    Write-Host "$(Get-Date) Detailed Output"

    If($ModuleCheck -eq $True) 
    {

        Write-Host "$(Get-Date) Installed Modules" -ForegroundColor Green
        if ($RemoveMultipleModuleVersions) {
            $Modules_OK | Format-Table Module,InstalledVersion,GalleryVersion,Multiple,NewerAvailable
        }
        else {
            $Modules_OK | Format-Table Module,InstalledVersion,GalleryVersion,NewerAvailable
        }
        
        If($Modules_Error.Count -gt 0) 
        {
            Write-Host "$(Get-Date) Modules with errors" -ForegroundColor Red
            if ($RemoveMultipleModuleVersions) {
                $Modules_Error | Format-Table Module,InstalledVersion,GalleryVersion,Conflict,Multiple,NewerAvailable
            }
            else {
                $Modules_Error | Format-Table Module,InstalledVersion,GalleryVersion,Conflict,NewerAvailable
            }

            $CheckResults += New-Object -TypeName PSObject -Property @{
                Check="Module Installation"
                Pass=$False
            }

        } 
        Else 
        {
            $CheckResults += New-Object -TypeName PSObject -Property @{
                Check="Module Installation"
                Pass=$True
            }
        }

    }

    If($ConnectCheck -eq $True) 
    {

        Write-Host "$(Get-Date) Connections" -ForegroundColor Green
        $Connections_OK | Format-Table Name,Connected,TestCommand
        
        If($Connections_Error.Count -gt 0) {
            Write-Host "$(Get-Date) Connections with errors" -ForegroundColor Red
            $Connections_Error | Format-Table Name,Connected,TestCommand
            $CheckResults += New-Object -Type PSObject -Property @{
                Check="Module Connections"
                Pass=$False
            }
        } Else {
            $CheckResults += New-Object -Type PSObject -Property @{
                Check="Module Connections"
                Pass=$True
            }
        }

    }

    If($EntraAppCheck -eq $True) {

        Write-Host "$(Get-Date) Microsoft Entra enterprise application checks" -ForegroundColor Green

    }

    Write-Host "$(Get-Date) Summary of Checks"

    $CheckResults | Format-Table Check,Pass

    $SOAModule = Get-Module SOA
    if ($SOAModule) {
        $version = $SOAModule.Version.ToString()
    }
    
    New-Object -TypeName PSObject -Property @{
        Date=(Get-Date).DateTime
        Version=$version
        Results=$CheckResults
        ModulesOK=$Modules_OK
        ModulesError=$Modules_Error
        ConnectionsOK=$Connections_OK
        ConnectionsError=$Connections_Error
    } | ConvertTo-Json | Out-File SOA-PreCheck.json

    Write-Host "$(Get-Date) Output saved to SOA-PreCheck.json which should be sent to the engineer who will be performing the assessment."
    $CurrentDir = Get-Location 
    Write-Host "$(Get-Date) SOA-PreCheck.json is located in: " -NoNewline
    Write-Host "$CurrentDir" -ForegroundColor Yellow
    Write-Host ""

    While($True) {
        $rhInput = Read-Host "Type 'yes' when you have sent the SOA-PreCheck.json file to the engineer who will be performing the assessment."
        if($rhInput -eq "yes") {
            break;
        }
    }

   Exit-Script
}<|MERGE_RESOLUTION|>--- conflicted
+++ resolved
@@ -805,7 +805,6 @@
     }
     
     $subscribedSku = Invoke-MgGraphRequest -Method GET -Uri "$GraphHost/v1.0/subscribedSkus" -OutputType PSObject
-<<<<<<< HEAD
     if ($LicenseType -eq "Teams") {
         # Teams licence check is handled differently because it needs to be an exact match
         foreach ($tSku in $targetSkus) {
@@ -823,13 +822,6 @@
                     Write-Verbose "$(Get-Date) Get-LicenseStatus $LicenseType`: True "
                     return $true
                 }
-=======
-    foreach ($tSku in $targetSkus) {
-        foreach ($sku in $subscribedSku.value) {
-            if ($sku.prepaidUnits.enabled -gt 0 -or $sku.prepaidUnits.warning -gt 0 -and $sku.skuPartNumber -match $tSku) {
-                Write-Verbose "$(Get-Date) Get-LicenseStatus $LicenseType`: True "
-                return $true
->>>>>>> 2f608d60
             }
         }
     }
